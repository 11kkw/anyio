--- conflicted
+++ resolved
@@ -28,11 +28,6 @@
 python_requires = >= 3.7
 zip_safe = False
 install_requires =
-<<<<<<< HEAD
-=======
-    contextvars; python_version < '3.7'
-    dataclasses; python_version < '3.7'
->>>>>>> 90d5d5e1
     idna >= 2.8
     sniffio >= 1.1
     typing_extensions; python_version < '3.8'
