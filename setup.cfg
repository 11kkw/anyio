<<<<<<< HEAD
[metadata]
name = anyio
description = High level compatibility layer for multiple asynchronous event loop implementations
long_description = file: README.rst
author = Alex Grönholm
author_email = alex.gronholm@nextday.fi
project_urls =
    Documentation = https://anyio.readthedocs.io/en/latest/
    Source code = https://github.com/agronholm/anyio
    Issue tracker = https://github.com/agronholm/anyio/issues
license = MIT
classifiers =
    Development Status :: 5 - Production/Stable
    Intended Audience :: Developers
    License :: OSI Approved :: MIT License
    Framework :: AnyIO
    Programming Language :: Python
    Programming Language :: Python :: 3
    Programming Language :: Python :: 3.6
    Programming Language :: Python :: 3.7
    Programming Language :: Python :: 3.8
    Programming Language :: Python :: 3.9
    Programming Language :: Python :: 3.10

[options]
package_dir=
    = src
packages = find:
python_requires = >= 3.6.2
zip_safe = False
install_requires =
    contextvars; python_version < '3.7'
    dataclasses; python_version < '3.7'
    idna >= 2.8
    sniffio >= 1.1
    typing_extensions; python_version < '3.8'

[options.packages.find]
where = src

[options.package_data]
anyio = py.typed

[options.extras_require]
test =
    mock >= 4; python_version < '3.8'
    contextlib2; python_version < '3.7'
    coverage[toml] >= 4.5
    hypothesis >= 4.0
    pytest >= 7.0
    pytest-mock >= 3.6.1
    trustme
    uvloop < 0.15; python_version < '3.7' and (platform_python_implementation == 'CPython' and platform_system != 'Windows')
    uvloop >= 0.15; python_version >= '3.7' and (platform_python_implementation == 'CPython' and platform_system != 'Windows')
trio = trio >= 0.16
doc =
    packaging
    sphinx_rtd_theme
    sphinx-autodoc-typehints >= 1.2.0

[options.entry_points]
pytest11 =
    anyio = anyio.pytest_plugin
=======
# Should be deleted when setuptools gets PEP 660 support
>>>>>>> 195b1cdb
<|MERGE_RESOLUTION|>--- conflicted
+++ resolved
@@ -1,67 +1 @@
-<<<<<<< HEAD
-[metadata]
-name = anyio
-description = High level compatibility layer for multiple asynchronous event loop implementations
-long_description = file: README.rst
-author = Alex Grönholm
-author_email = alex.gronholm@nextday.fi
-project_urls =
-    Documentation = https://anyio.readthedocs.io/en/latest/
-    Source code = https://github.com/agronholm/anyio
-    Issue tracker = https://github.com/agronholm/anyio/issues
-license = MIT
-classifiers =
-    Development Status :: 5 - Production/Stable
-    Intended Audience :: Developers
-    License :: OSI Approved :: MIT License
-    Framework :: AnyIO
-    Programming Language :: Python
-    Programming Language :: Python :: 3
-    Programming Language :: Python :: 3.6
-    Programming Language :: Python :: 3.7
-    Programming Language :: Python :: 3.8
-    Programming Language :: Python :: 3.9
-    Programming Language :: Python :: 3.10
-
-[options]
-package_dir=
-    = src
-packages = find:
-python_requires = >= 3.6.2
-zip_safe = False
-install_requires =
-    contextvars; python_version < '3.7'
-    dataclasses; python_version < '3.7'
-    idna >= 2.8
-    sniffio >= 1.1
-    typing_extensions; python_version < '3.8'
-
-[options.packages.find]
-where = src
-
-[options.package_data]
-anyio = py.typed
-
-[options.extras_require]
-test =
-    mock >= 4; python_version < '3.8'
-    contextlib2; python_version < '3.7'
-    coverage[toml] >= 4.5
-    hypothesis >= 4.0
-    pytest >= 7.0
-    pytest-mock >= 3.6.1
-    trustme
-    uvloop < 0.15; python_version < '3.7' and (platform_python_implementation == 'CPython' and platform_system != 'Windows')
-    uvloop >= 0.15; python_version >= '3.7' and (platform_python_implementation == 'CPython' and platform_system != 'Windows')
-trio = trio >= 0.16
-doc =
-    packaging
-    sphinx_rtd_theme
-    sphinx-autodoc-typehints >= 1.2.0
-
-[options.entry_points]
-pytest11 =
-    anyio = anyio.pytest_plugin
-=======
-# Should be deleted when setuptools gets PEP 660 support
->>>>>>> 195b1cdb
+# Should be deleted when setuptools gets PEP 660 support