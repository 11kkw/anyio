from __future__ import annotations

import pytest
<<<<<<< HEAD
from _pytest.logging import LogCaptureFixture
=======
>>>>>>> 195b1cdb
from _pytest.pytester import Pytester

from anyio import get_all_backends

pytestmark = pytest.mark.filterwarnings(
    "ignore:The TerminalReporter.writer attribute is deprecated:pytest.PytestDeprecationWarning:"
)

<<<<<<< HEAD
pytest_args = "-v", "-p", "anyio", "-p", "no:asyncio"
=======
pytest_args = "-v", "-p", "anyio", "-p", "no:asyncio", "-p", "no:trio"
>>>>>>> 195b1cdb


def test_plugin(testdir: Pytester) -> None:
    testdir.makeconftest(
        """
        import sniffio
        import pytest

        from anyio import sleep


        @pytest.fixture
        async def async_fixture():
            await sleep(0)
            return sniffio.current_async_library()


        @pytest.fixture
        async def some_feature():
            yield None
            await sleep(0)
        """
    )

    testdir.makepyfile(
        """
        import pytest
        import sniffio
        from hypothesis import strategies, given

        from anyio import get_all_backends, sleep


        @pytest.mark.anyio
        async def test_marked_test() -> None:
            # Test that tests marked with @pytest.mark.anyio are run
            pass

        @pytest.mark.anyio
        async def test_async_fixture_from_marked_test(async_fixture):
            # Test that async functions can use async fixtures
            assert async_fixture in get_all_backends()

        def test_async_fixture_from_sync_test(anyio_backend_name, async_fixture):
            # Test that regular functions can use async fixtures too
            assert async_fixture == anyio_backend_name

        @pytest.mark.anyio
        async def test_skip_inline(some_feature):
            # Test for github #214
            pytest.skip("Test that skipping works")
        """
    )

    result = testdir.runpytest(*pytest_args)
    result.assert_outcomes(
        passed=3 * len(get_all_backends()), skipped=len(get_all_backends())
    )


<<<<<<< HEAD
def test_asyncio(testdir: Pytester, caplog: LogCaptureFixture) -> None:
=======
def test_asyncio(testdir: Pytester) -> None:
>>>>>>> 195b1cdb
    testdir.makeconftest(
        """
        import asyncio
        import pytest


        @pytest.fixture(scope='class')
        def anyio_backend():
            return 'asyncio'

        @pytest.fixture
        async def setup_fail_fixture():
            def callback():
                raise RuntimeError('failing fixture setup')

            asyncio.get_running_loop().call_soon(callback)
            await asyncio.sleep(0)
            yield None

        @pytest.fixture
        async def teardown_fail_fixture():
            def callback():
                raise RuntimeError('failing fixture teardown')

            yield None
            asyncio.get_running_loop().call_soon(callback)
            await asyncio.sleep(0)
        """
    )

    testdir.makepyfile(
        """
        import asyncio

        import pytest

        pytestmark = pytest.mark.anyio


        class TestClassFixtures:
            @pytest.fixture(scope='class')
            async def async_class_fixture(self, anyio_backend):
                await asyncio.sleep(0)
                return anyio_backend

            def test_class_fixture_in_test_method(self, async_class_fixture, anyio_backend_name):
                assert anyio_backend_name == 'asyncio'
                assert async_class_fixture == 'asyncio'

        async def test_callback_exception_during_test() -> None:
            def callback():
                nonlocal started
                started = True
                raise Exception('foo')

            started = False
            asyncio.get_running_loop().call_soon(callback)
            await asyncio.sleep(0)
            assert started

        async def test_callback_exception_during_setup(setup_fail_fixture):
            pass

        async def test_callback_exception_during_teardown(teardown_fail_fixture):
            pass

        async def test_exception_handler_no_exception():
            asyncio.get_event_loop().call_exception_handler(
                {"message": "bogus error"}
            )
            await asyncio.sleep(0.1)
        """
    )

    result = testdir.runpytest(*pytest_args)
    result.assert_outcomes(passed=3, failed=1, errors=2)
    assert len(caplog.messages) == 1
    assert caplog.messages[0] == "bogus error"


def test_autouse_async_fixture(testdir: Pytester) -> None:
    testdir.makeconftest(
        """
        import pytest

        autouse_backend = None


        @pytest.fixture(autouse=True)
        async def autouse_async_fixture(anyio_backend_name):
            global autouse_backend
            autouse_backend = anyio_backend_name

        @pytest.fixture
        def autouse_backend_name():
            return autouse_backend
        """
    )

    testdir.makepyfile(
        """
        import pytest

        import sniffio
        from anyio import get_all_backends, sleep


        def test_autouse_backend(autouse_backend_name):
            # Test that async autouse fixtures are triggered
            assert autouse_backend_name in get_all_backends()
        """
    )

    result = testdir.runpytest_subprocess(*pytest_args)
    result.assert_outcomes(passed=len(get_all_backends()))


def test_cancel_scope_in_asyncgen_fixture(testdir: Pytester) -> None:
    testdir.makepyfile(
        """
        import pytest

        from anyio import create_task_group, sleep


        @pytest.fixture
        async def asyncgen_fixture():
            async with create_task_group() as tg:
                tg.cancel_scope.cancel()
                await sleep(1)

            yield 1


        @pytest.mark.anyio
        async def test_cancel_in_asyncgen_fixture(asyncgen_fixture):
            assert asyncgen_fixture == 1
        """
    )

    result = testdir.runpytest_subprocess(*pytest_args)
    result.assert_outcomes(passed=len(get_all_backends()))


def test_module_scoped_task_group_fixture(testdir: Pytester) -> None:
    testdir.makeconftest(
        """
        import pytest

<<<<<<< HEAD
        from anyio import (
            CancelScope,
            create_memory_object_stream,
            create_task_group,
            get_all_backends,
        )


        @pytest.fixture(scope="module", params=get_all_backends())
        def anyio_backend():
            return 'asyncio'
=======
        from anyio import CancelScope, create_memory_object_stream, create_task_group
>>>>>>> 195b1cdb


        @pytest.fixture(scope="module")
        async def task_group():
            async with create_task_group() as tg:
                yield tg


        @pytest.fixture
        async def streams(task_group):
            async def echo_messages(*, task_status):
                with CancelScope() as cancel_scope:
                    task_status.started(cancel_scope)
                    async for obj in receive1:
                        await send2.send(obj)

            send1, receive1 = create_memory_object_stream()
            send2, receive2 = create_memory_object_stream()
            cancel_scope = await task_group.start(echo_messages)
            yield send1, receive2
            cancel_scope.cancel()
        """
    )

    testdir.makepyfile(
        """
        import pytest


        @pytest.mark.anyio
        async def test_task_group(streams):
            send1, receive2 = streams
            await send1.send("hello")
            assert await receive2.receive() == "hello"
        """
    )

    result = testdir.runpytest_subprocess(*pytest_args)
    result.assert_outcomes(passed=len(get_all_backends()))


def test_hypothesis_module_mark(testdir: Pytester) -> None:
    testdir.makepyfile(
        """
        import pytest
        from hypothesis import given
        from hypothesis.strategies import just

        pytestmark = pytest.mark.anyio


        @given(x=just(1))
        async def test_hypothesis_wrapper(x):
            assert isinstance(x, int)


        @given(x=just(1))
        def test_hypothesis_wrapper_regular(x):
            assert isinstance(x, int)


        @pytest.mark.xfail(strict=True)
        @given(x=just(1))
        async def test_hypothesis_wrapper_failing(x):
            pytest.fail('This test failed successfully')
        """
    )

    result = testdir.runpytest(*pytest_args)
    result.assert_outcomes(
        passed=len(get_all_backends()) + 1, xfailed=len(get_all_backends())
    )


def test_hypothesis_function_mark(testdir: Pytester) -> None:
    testdir.makepyfile(
        """
        import pytest
        from hypothesis import given
        from hypothesis.strategies import just


        @pytest.mark.anyio
        @given(x=just(1))
        async def test_anyio_mark_first(x):
            assert isinstance(x, int)


        @given(x=just(1))
        @pytest.mark.anyio
        async def test_anyio_mark_last(x):
            assert isinstance(x, int)


        @pytest.mark.xfail(strict=True)
        @pytest.mark.anyio
        @given(x=just(1))
        async def test_anyio_mark_first_fail(x):
            pytest.fail('This test failed successfully')


        @given(x=just(1))
        @pytest.mark.xfail(strict=True)
        @pytest.mark.anyio
        async def test_anyio_mark_last_fail(x):
            pytest.fail('This test failed successfully')
        """
    )

    result = testdir.runpytest(*pytest_args)
    result.assert_outcomes(
        passed=2 * len(get_all_backends()), xfailed=2 * len(get_all_backends())
    )<|MERGE_RESOLUTION|>--- conflicted
+++ resolved
@@ -1,10 +1,7 @@
 from __future__ import annotations
 
 import pytest
-<<<<<<< HEAD
 from _pytest.logging import LogCaptureFixture
-=======
->>>>>>> 195b1cdb
 from _pytest.pytester import Pytester
 
 from anyio import get_all_backends
@@ -13,11 +10,7 @@
     "ignore:The TerminalReporter.writer attribute is deprecated:pytest.PytestDeprecationWarning:"
 )
 
-<<<<<<< HEAD
-pytest_args = "-v", "-p", "anyio", "-p", "no:asyncio"
-=======
 pytest_args = "-v", "-p", "anyio", "-p", "no:asyncio", "-p", "no:trio"
->>>>>>> 195b1cdb
 
 
 def test_plugin(testdir: Pytester) -> None:
@@ -78,11 +71,7 @@
     )
 
 
-<<<<<<< HEAD
 def test_asyncio(testdir: Pytester, caplog: LogCaptureFixture) -> None:
-=======
-def test_asyncio(testdir: Pytester) -> None:
->>>>>>> 195b1cdb
     testdir.makeconftest(
         """
         import asyncio
@@ -232,7 +221,6 @@
         """
         import pytest
 
-<<<<<<< HEAD
         from anyio import (
             CancelScope,
             create_memory_object_stream,
@@ -244,9 +232,6 @@
         @pytest.fixture(scope="module", params=get_all_backends())
         def anyio_backend():
             return 'asyncio'
-=======
-        from anyio import CancelScope, create_memory_object_stream, create_task_group
->>>>>>> 195b1cdb
 
 
         @pytest.fixture(scope="module")
