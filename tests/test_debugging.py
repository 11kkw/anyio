--- conflicted
+++ resolved
@@ -87,20 +87,11 @@
 def test_wait_generator_based_task_blocked(asyncio_event_loop: asyncio.AbstractEventLoop) -> None:
     async def native_coro_part() -> None:
         await wait_all_tasks_blocked()
-<<<<<<< HEAD
-        coro = get_coro(gen_task)
-        assert not coro.gi_running
-        assert coro.gi_yieldfrom.cr_code.co_name == 'wait'
-=======
         gen = cast(Generator, get_coro(gen_task))
         assert not gen.gi_running
-        if sys.version_info < (3, 7):
-            assert gen.gi_yieldfrom.gi_code.co_name == 'wait'
-        else:
-            coro = cast(Coroutine, gen.gi_yieldfrom)
-            assert coro.cr_code.co_name == 'wait'
+        coro = cast(Coroutine, gen.gi_yieldfrom)
+        assert coro.cr_code.co_name == 'wait'
 
->>>>>>> 90d5d5e1
         event.set()
 
     @asyncio.coroutine
