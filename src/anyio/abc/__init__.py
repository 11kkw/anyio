<<<<<<< HEAD
from __future__ import annotations

__all__ = (
=======
__all__ = (
    "AsyncBackend",
>>>>>>> 195b1cdb
    "AsyncResource",
    "IPAddressType",
    "IPSockAddrType",
    "SocketAttribute",
    "SocketStream",
    "SocketListener",
    "UDPSocket",
    "UNIXSocketStream",
    "UDPPacketType",
    "ConnectedUDPSocket",
    "UNIXDatagramPacketType",
    "UNIXDatagramSocket",
    "ConnectedUNIXDatagramSocket",
    "UnreliableObjectReceiveStream",
    "UnreliableObjectSendStream",
    "UnreliableObjectStream",
    "ObjectReceiveStream",
    "ObjectSendStream",
    "ObjectStream",
    "ByteReceiveStream",
    "ByteSendStream",
    "ByteStream",
    "AnyUnreliableByteReceiveStream",
    "AnyUnreliableByteSendStream",
    "AnyUnreliableByteStream",
    "AnyByteReceiveStream",
    "AnyByteSendStream",
    "AnyByteStream",
    "Listener",
    "Process",
    "Event",
    "Condition",
    "Lock",
    "Semaphore",
    "CapacityLimiter",
    "CancelScope",
    "TaskGroup",
    "TaskStatus",
    "TestRunner",
    "BlockingPortal",
)

from typing import Any

from ._eventloop import AsyncBackend
from ._resources import AsyncResource
from ._sockets import (
    ConnectedUDPSocket,
    ConnectedUNIXDatagramSocket,
    IPAddressType,
    IPSockAddrType,
    SocketAttribute,
    SocketListener,
    SocketStream,
    UDPPacketType,
    UDPSocket,
    UNIXDatagramPacketType,
    UNIXDatagramSocket,
    UNIXSocketStream,
)
from ._streams import (
    AnyByteReceiveStream,
    AnyByteSendStream,
    AnyByteStream,
    AnyUnreliableByteReceiveStream,
    AnyUnreliableByteSendStream,
    AnyUnreliableByteStream,
    ByteReceiveStream,
    ByteSendStream,
    ByteStream,
    Listener,
    ObjectReceiveStream,
    ObjectSendStream,
    ObjectStream,
    UnreliableObjectReceiveStream,
    UnreliableObjectSendStream,
    UnreliableObjectStream,
)
from ._subprocesses import Process
from ._tasks import TaskGroup, TaskStatus
from ._testing import TestRunner

# Re-exported here, for backwards compatibility
# isort: off
from .._core._synchronization import CapacityLimiter, Condition, Event, Lock, Semaphore
from .._core._tasks import CancelScope
from ..from_thread import BlockingPortal

# Re-export imports so they look like they live directly in this package
key: str
value: Any
for key, value in list(locals().items()):
    if getattr(value, "__module__", "").startswith("anyio.abc."):
        value.__module__ = __name__<|MERGE_RESOLUTION|>--- conflicted
+++ resolved
@@ -1,11 +1,7 @@
-<<<<<<< HEAD
 from __future__ import annotations
 
 __all__ = (
-=======
-__all__ = (
     "AsyncBackend",
->>>>>>> 195b1cdb
     "AsyncResource",
     "IPAddressType",
     "IPSockAddrType",
