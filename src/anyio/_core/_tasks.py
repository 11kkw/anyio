--- conflicted
+++ resolved
@@ -2,21 +2,9 @@
 
 import math
 from types import TracebackType
-<<<<<<< HEAD
-from warnings import warn
-
-from ..abc._tasks import TaskGroup, TaskStatus
-from ._compat import (
-    DeprecatedAsyncContextManager,
-    DeprecatedAwaitable,
-    DeprecatedAwaitableFloat,
-)
-from ._eventloop import get_asynclib
-=======
 
 from ..abc._tasks import TaskGroup, TaskStatus
 from ._eventloop import get_async_backend
->>>>>>> 195b1cdb
 
 
 class _IgnoredTaskStatus(TaskStatus):
@@ -27,11 +15,7 @@
 TASK_STATUS_IGNORED = _IgnoredTaskStatus()
 
 
-<<<<<<< HEAD
-class CancelScope(DeprecatedAsyncContextManager["CancelScope"]):
-=======
 class CancelScope:
->>>>>>> 195b1cdb
     """
     Wraps a unit of work that can be made separately cancellable.
 
@@ -42,11 +26,7 @@
     def __new__(
         cls, *, deadline: float = math.inf, shield: bool = False
     ) -> CancelScope:
-<<<<<<< HEAD
-        return get_asynclib().CancelScope(shield=shield, deadline=deadline)
-=======
         return get_async_backend().create_cancel_scope(shield=shield, deadline=deadline)
->>>>>>> 195b1cdb
 
     def cancel(self) -> None:
         """Cancel this scope immediately."""
@@ -97,29 +77,7 @@
         raise NotImplementedError
 
 
-<<<<<<< HEAD
-def open_cancel_scope(*, shield: bool = False) -> CancelScope:
-    """
-    Open a cancel scope.
-
-    :param shield: ``True`` to shield the cancel scope from external cancellation
-    :return: a cancel scope
-
-    .. deprecated:: 3.0
-       Use :class:`~CancelScope` directly.
-
-    """
-    warn(
-        "open_cancel_scope() is deprecated -- use CancelScope() directly",
-        DeprecationWarning,
-    )
-    return get_asynclib().CancelScope(shield=shield)
-
-
-class FailAfterContextManager(DeprecatedAsyncContextManager[CancelScope]):
-=======
 class FailAfterContextManager:
->>>>>>> 195b1cdb
     def __init__(self, cancel_scope: CancelScope):
         self._cancel_scope = cancel_scope
 
@@ -151,17 +109,11 @@
 
     """
     deadline = (
-<<<<<<< HEAD
-        (get_asynclib().current_time() + delay) if delay is not None else math.inf
-    )
-    cancel_scope = get_asynclib().CancelScope(deadline=deadline, shield=shield)
-=======
         (get_async_backend().current_time() + delay) if delay is not None else math.inf
     )
     cancel_scope = get_async_backend().create_cancel_scope(
         deadline=deadline, shield=shield
     )
->>>>>>> 195b1cdb
     return FailAfterContextManager(cancel_scope)
 
 
@@ -176,15 +128,9 @@
 
     """
     deadline = (
-<<<<<<< HEAD
-        (get_asynclib().current_time() + delay) if delay is not None else math.inf
-    )
-    return get_asynclib().CancelScope(deadline=deadline, shield=shield)
-=======
         (get_async_backend().current_time() + delay) if delay is not None else math.inf
     )
     return get_async_backend().create_cancel_scope(deadline=deadline, shield=shield)
->>>>>>> 195b1cdb
 
 
 def current_effective_deadline() -> float:
@@ -196,13 +142,7 @@
     :rtype: float
 
     """
-<<<<<<< HEAD
-    return DeprecatedAwaitableFloat(
-        get_asynclib().current_effective_deadline(), current_effective_deadline
-    )
-=======
     return get_async_backend().current_effective_deadline()
->>>>>>> 195b1cdb
 
 
 def create_task_group() -> TaskGroup:
