# Tox (http://tox.testrun.org/) is a tool for running tests
# in multiple virtualenvs. This configuration file will run the
# test suite on all supported python versions. To use it, "pip install tox"
# and then run "tox" from this directory.

[tox]
minversion = 3.7.0
<<<<<<< HEAD
envlist = lint, py37, py38, py39, py310, pypy3, flake8, mypy
=======
envlist = lint, py36, py37, py38, py39, py310, pypy3
>>>>>>> 90d5d5e1
skip_missing_interpreters = true
isolated_build = true

[testenv]
depends = lint
commands = coverage run -m pytest {posargs}
extras = test
    trio

[testenv:lint]
depends =
<<<<<<< HEAD
deps =
    isort
    autopep8
commands =
    autopep8 -r -i src tests
    isort src tests
skip_install = true

[testenv:flake8]
basepython = python3.7
deps = pyproject-flake8
commands = pflake8 src tests
skip_install = true

[testenv:mypy]
deps = mypy >= 0.900
extras = test
commands = mypy {posargs} src tests
=======
basepython = python3
deps = pre-commit
commands = pre-commit run --all-files --show-diff-on-failure
>>>>>>> 90d5d5e1
skip_install = true

[testenv:docs]
depends =
extras = doc
commands = sphinx-build docs build/sphinx<|MERGE_RESOLUTION|>--- conflicted
+++ resolved
@@ -5,11 +5,7 @@
 
 [tox]
 minversion = 3.7.0
-<<<<<<< HEAD
-envlist = lint, py37, py38, py39, py310, pypy3, flake8, mypy
-=======
-envlist = lint, py36, py37, py38, py39, py310, pypy3
->>>>>>> 90d5d5e1
+envlist = lint, py37, py38, py39, py310, pypy3
 skip_missing_interpreters = true
 isolated_build = true
 
@@ -21,30 +17,9 @@
 
 [testenv:lint]
 depends =
-<<<<<<< HEAD
-deps =
-    isort
-    autopep8
-commands =
-    autopep8 -r -i src tests
-    isort src tests
-skip_install = true
-
-[testenv:flake8]
-basepython = python3.7
-deps = pyproject-flake8
-commands = pflake8 src tests
-skip_install = true
-
-[testenv:mypy]
-deps = mypy >= 0.900
-extras = test
-commands = mypy {posargs} src tests
-=======
 basepython = python3
 deps = pre-commit
 commands = pre-commit run --all-files --show-diff-on-failure
->>>>>>> 90d5d5e1
 skip_install = true
 
 [testenv:docs]
